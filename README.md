--- conflicted
+++ resolved
@@ -56,10 +56,5 @@
 - `0.2.13` - add to dependencies, and fix SAELens section
 - `0.2.14` - fix mistake in dependencies
 - `0.2.15` - refactor to support eventual scatterplot-based feature browser, fix `&rsquo;` HTML
-<<<<<<< HEAD
-- `0.2.16` - fix sae-lens compatibility & type checking
-- `0.2.17` - compatibility with github releases
-=======
-- `0.2.16` - allow disabling buffer in feature generation, fix demo notebook
-- `0.2.17` - use main branch of `sae-lens`
->>>>>>> b3d811e4
+- `0.2.16` - allow disabling buffer in feature generation, fix demo notebook, fix sae-lens compatibility & type checking
+- `0.2.17` - use main branch of `sae-lens`